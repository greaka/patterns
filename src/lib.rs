//! # Pattern matching library
//! Allows you to search for a pattern within data via an iterator interface.
//! This library uses the core::simd abstraction and does not allocate.
//!
//! ## Usage
//! ```
//! use patterns::Pattern;
//!
//! let data = [0_u8; 1_000_00];
//! // Allows . and ? as wildcard.
//! // Any number of wildcard characters between spaces is considered a wildcard byte.
//! let pattern: Pattern = "01 02 00 ? 59 ff".parse().unwrap();
//! let mut iterator = pattern.matches(&data);
//!
//! for _found in iterator {
//!     // use _found
//! }
//! ```

#![feature(portable_simd)]
#![no_std]

use core::{
    cmp::min,
    num::ParseIntError,
<<<<<<< HEAD
    ops::{BitAnd, Deref, Not},
    simd::{cmp::SimdPartialEq, Mask, Simd},
=======
    ops::BitAnd as _,
    simd::{cmp::SimdPartialEq as _, Mask, Simd},
>>>>>>> 9d93b429
    str::FromStr,
};

/// Determines the LANES size. i.e.: register size;
/// Every block of data is processed in chunks of `BYTES` bytes.
pub const BYTES: usize = 64;

enum ScannerState {
    PreAlign(usize),
    Simd(u64),
    Tail,
    End,
}

/// An iterator for searching a given pattern in data
#[must_use]
pub struct Scanner<'pattern, 'data: 'cursor, 'cursor> {
    pattern: &'pattern Pattern,
    data: &'data [u8],
    cursor: &'cursor [u8],
    state: ScannerState,
}

impl<'pattern, 'data: 'cursor, 'cursor> Scanner<'pattern, 'data, 'cursor> {
    /// Create an iterator, also see [`Pattern::matches`]
    #[inline]
    pub fn new(pattern: &'pattern Pattern, data: &'data [u8]) -> Scanner<'pattern, 'data, 'cursor> {
        let align = data.as_ptr().align_offset(BYTES);
        let align = min(align, BYTES); // by contract, align_offset may return usize::MAX
        Scanner {
            pattern,
            data,
            cursor: data,
            state: if align != 0 {
                ScannerState::PreAlign(align)
            } else {
                ScannerState::Simd(0)
            },
        }
    }
}

/// Match `pattern` against the start of `data` (without SIMD)
///
/// Assumes that data.len() >= pattern.length
#[inline(always)]
#[allow(dead_code)]
fn plain_match(pattern: &Pattern, data: &[u8]) -> bool {
    // Triple-zip iterator over the pattern.length prefix pattern, mask and data
    pattern.bytes.as_array()[..pattern.length]
        .iter()
        .zip(pattern.mask.to_array()[..pattern.length].iter())
        .zip(data[..pattern.length].iter())
        // If all pattern bytes are either masked or equal the data bytes, the pattern matches the data
        .all(|((&pattern_byte, &mask_byte), &data_byte)| (!mask_byte) || pattern_byte == data_byte)
}

/// Match `pattern` against the start of `data` (using copying SIMD)
///
/// Assumes that data.len() >= pattern.length
#[inline(always)]
fn simd_slow_match(pattern: &Pattern, data: &[u8]) -> bool {
    let part = min(BYTES, data.len());
    let mut buf = Simd::default();
    buf.as_mut_array()[..part].copy_from_slice(&data[..part]);
    buf.simd_eq(pattern.bytes) & pattern.mask == pattern.mask
}

/// Find the offset of `cursor` into `data`.
#[inline(always)]
fn cursor_offset(cursor: &&[u8], data: &[u8]) -> usize {
    // # Safety
    // Assumes that `cursor` is derived from `data` as in `data[K..]`
    (unsafe { cursor.as_ptr().offset_from(data.as_ptr()) } as usize)
}

/// Search for `pattern` in `data`, starting from `cursor` (without SIMD)
///
/// The `limit` parameter is an upper bound on the number of iterations
/// i.e. how many bytes of `data` are searched *for the first byte* of `pattern`
#[inline]
#[allow(dead_code)]
fn plain_search(
    pattern: &Pattern,
    data: &[u8],
    cursor: &mut &[u8],
    limit: &mut usize,
) -> Option<usize> {
    while *limit > 0 && cursor.len() >= pattern.length {
        if cursor[0] == pattern.first_byte[0] {
            #[cfg(feature = "second_byte")]
            if cursor[pattern.second_byte_offset] != pattern.second_byte[0] {
                continue;
            }
            // subtract wraps if matched too early -- wildcard prefix is before the start
            if let Some(index) = cursor_offset(cursor, data).checked_sub(pattern.wildcard_prefix) {
                // non-SIMD pattern comparison
                if plain_match(pattern, cursor) {
                    *cursor = &cursor[1..];
                    *limit -= 1;
                    return Some(index);
                }
            };
        }

        *cursor = &cursor[1..];
        *limit -= 1;
    }

    None
}

/// Search for `pattern` in `data`, starting from `cursor` (using copying SIMD)
///
/// The `limit` parameter is an upper bound on the number of iterations
/// i.e. how many bytes of `data` are searched *for the first byte* of `pattern`
#[inline]
fn simd_slow_search(
    pattern: &Pattern,
    data: &[u8],
    cursor: &mut &[u8],
    limit: &mut usize,
) -> Option<usize> {
    while *limit > 0 && cursor.len() >= pattern.length {
        let mut search: Simd<u8, BYTES> = Simd::default();
        let part = min(cursor.len(), BYTES);
        search.as_mut_array()[..part].copy_from_slice(&cursor[..part]);
        // Look for the first non wildcard byte.
        let mut candidate_mask = search.simd_eq(pattern.first_byte).to_bitmask();
        while candidate_mask != 0 {
            // Get the byte offset of the next candidate (relative to cursor position)
            let offset = candidate_mask.trailing_zeros() as usize;

            // If first byte of pattern is zero, we may match past the end
            let lim = min(*limit, cursor.len());
            if offset > lim {
                *cursor = &cursor[lim..];
                return None;
            }

            if cursor.len() - offset < pattern.length {
                // Pattern is longer than remaining data
                break;
            }

            // Remove the candidate from the mask
            candidate_mask &= !(1 << offset);

            // subtract wraps if matched too early -- wildcard prefix is before the start
            if let Some(index) =
                (cursor_offset(cursor, data) + offset).checked_sub(pattern.wildcard_prefix)
            {
                if simd_slow_match(pattern, &cursor[offset..]) {
                    *cursor = &cursor[offset + 1..];
                    *limit = limit.saturating_sub(offset + 1);
                    return Some(index);
                }
            }
        }
        {
            let skip = min(min(BYTES, *limit), cursor.len());
            *cursor = &cursor[skip..];
            *limit -= skip;
        }
    }
    None
}

impl<'pattern, 'data: 'cursor, 'cursor> Iterator for Scanner<'pattern, 'data, 'cursor> {
    type Item = usize;

    #[inline]
    fn next(&mut self) -> Option<Self::Item> {
        loop {
            match &mut self.state {
                ScannerState::PreAlign(limit) => {
                    if let Some(index) =
                        simd_slow_search(self.pattern, self.data, &mut self.cursor, limit)
                    {
                        return Some(index);
                    }

                    if self.cursor.len() < self.pattern.length {
                        self.state = ScannerState::End;
                    } else {
                        self.state = ScannerState::Simd(0);
                    }
                }
                ScannerState::Simd(candidate_mask) => {
                    if let Some(index) =
                        simd_search(self.pattern, self.data, &mut self.cursor, candidate_mask)
                    {
                        return Some(index);
                    }

                    self.state = ScannerState::Tail;
                }
                ScannerState::Tail => {
                    let mut limit: usize = usize::MAX;
                    if let Some(index) =
                        simd_slow_search(self.pattern, self.data, &mut self.cursor, &mut limit)
                    {
                        return Some(index);
                    }

                    self.state = ScannerState::End;
                }
                ScannerState::End => return None,
            }
        }
    }
}

fn simd_search(
    pattern: &Pattern,
    data: &[u8],
    cursor: &mut &[u8],
    candidate_mask: &mut u64,
) -> Option<usize> {
    loop {
        // If multiple results were found in the same BYTES-size block,
        // candidate_mask will be non-zero upon entry to this function
        if *candidate_mask == 0 {
            if cursor.len() < BYTES {
                // Switch to non-SIMD mode for the remaining unaligned section of the data array
                break None;
            }

            let search = Simd::from_slice(cursor);
            // Look for the first non wildcard byte.
            *candidate_mask = search.simd_eq(pattern.first_byte).to_bitmask();

            #[cfg(feature = "second_byte")]
            // If the pattern has a second non wildcard byte,
            if pattern.second_byte_offset != 0
                // data array length does not prevent the SIMD read,
                && cursor.len() - pattern.second_byte_offset >= BYTES
                // and the first non wildcard byte was seen at least once,
                && *candidate_mask != 0
            {
                // search for instances of the second non wildcard byte, offset by the position
                // of that byte in the pattern
                let search2 = Simd::from_slice(&cursor[pattern.second_byte_offset..]);
                let second_byte = search2.simd_eq(pattern.second_byte).to_bitmask();
                // limit the candidates to those which also match the second byte
                *candidate_mask &= second_byte;
            }
        }

        while *candidate_mask != 0 {
            // Get the byte offset of the next candidate (relative to cursor position)
            let offset = candidate_mask.trailing_zeros() as usize;

            // Remove the candidate from the mask
            *candidate_mask &= !(1 << offset);

            // If the data array is too short, switch to non-SIMD mode
            if cursor.len() - offset < BYTES {
                // Make sure we don't repeat values matched earlier in this SIMD slice
                // i.e. during previous iterations of this while loop
                *cursor = &cursor[offset..];
                return None;
            }

            // Save the position within data, taking prefix wildcards into account
            let Some(index) =
                (cursor_offset(cursor, data) + offset).checked_sub(pattern.wildcard_prefix)
            else {
                // matched too early -- wildcard prefix is before the start
                continue;
            };

            // Validate the candidate against the whole pattern.

            let search = Simd::from_slice(&cursor[offset..]);
            // Check `BYTES` amount of bytes at the same time.
            let result = search.simd_eq(pattern.bytes);
            // Filter out results we are not interested in.
            let filtered_result = result.bitand(pattern.mask);

            // Perform an equality check on all registers of the final result.
            // Essentially this boils down to `result & mask == mask`
            if filtered_result == pattern.mask {
                // If this was the last candidate in the current block, move the cursor forward.
                if *candidate_mask == 0 {
                    *cursor = &cursor[BYTES..];
                }

                return Some(index);
            }
        }

        // No candidates remain in the current block, move the cursor forward.
        *cursor = &cursor[BYTES..];
    }
}

/// A prepared pattern
<<<<<<< HEAD
#[must_use]
=======
>>>>>>> 9d93b429
#[derive(Clone, Debug)]
pub struct Pattern {
    pub(crate) bytes: Simd<u8, BYTES>,
    pub(crate) mask: Mask<i8, BYTES>,
    pub(crate) first_byte: Simd<u8, BYTES>,
    #[cfg(feature = "second_byte")]
    pub(crate) second_byte: Simd<u8, BYTES>,
    #[cfg(feature = "second_byte")]
    pub(crate) second_byte_offset: usize,
    pub(crate) wildcard_prefix: usize,
    pub(crate) length: usize,
}

impl Pattern {
    /// Parse a pattern. Use the [`FromStr`] impl to return an error instead of
    /// panicking.
    /// # Panics
    /// Panics if [`ParsePatternError`] is returned.
    #[inline]
    pub fn new(pattern: &str) -> Self {
        pattern.parse().unwrap()
    }

    /// Create a pattern from a byte slice and a mask.
    /// Byte slices longer than [`BYTES`] are cut short.
    /// Mask expects a [`u64`] bitencoding. A 0 bit marks the byte as wildcard.
    /// Mask is trimmed to `bytes.len()`.
    /// # Panics
    /// Panics when all bytes are masked as wildcards.
    #[inline]
    pub fn from_slice(bytes: &[u8], mask: u64) -> Self {
        let mut input: [u8; BYTES] = [0; BYTES];
        let len = bytes.len().min(BYTES);
        input[..len].copy_from_slice(bytes);
        let mask = u64::MAX.checked_shr(len as u32).unwrap_or(0).not() & mask;
        let bytes = Simd::from_array(input);
        let mask = Mask::from_bitmask(mask.reverse_bits());

        let (wildcard_prefix, first_byte) = get_first_byte(&bytes, &mask, len).unwrap();

        Self {
            bytes,
            mask,
            wildcard_prefix,
            first_byte,
        }
    }

    /// Creates an iterator through data.
    #[inline]
    pub fn matches<'pattern, 'data: 'cursor, 'cursor>(
        &'pattern self,
        data: &'data [u8],
    ) -> Scanner<'pattern, 'data, 'cursor> {
        Scanner::new(self, data)
    }
}

impl FromStr for Pattern {
    type Err = ParsePatternError;

    #[inline]
    fn from_str(s: &str) -> Result<Self, Self::Err> {
        /// allows . and ? as wildcard and only considers the first character
        fn is_wildcard(byte: &str) -> bool {
            const WILDCARD: u8 = b'.';
            byte.as_bytes()[0] & WILDCARD == WILDCARD
        }

        let bytes = s.split_ascii_whitespace();

        // count and skip over prefix wildcards
        let wildcard_prefix = bytes.clone().take_while(|x| is_wildcard(x)).count();
        let bytes = bytes.skip(wildcard_prefix);

        let length = bytes.clone().count();
        if length > BYTES {
            return Err(ParsePatternError::PatternTooLong);
        }

        let mut buffer = [0_u8; BYTES];
        let mut mask = [false; BYTES];

        for (index, byte) in bytes.enumerate() {
            if is_wildcard(byte) {
                continue;
            }
            buffer[index] = u8::from_str_radix(byte, 16)?;
            mask[index] = true;
        }

<<<<<<< HEAD
        let bytes = Simd::from_array(buffer);
        let mask = Mask::from_array(mask);

        let (wildcard_prefix, first_byte) = get_first_byte(&bytes, &mask, length)?;

        Ok(Self {
            bytes,
            mask,
            wildcard_prefix,
=======
        // since prefix wildcards were skipped, the first byte must be non-wildcard
        if !mask[0] {
            return Err(ParsePatternError::MissingNonWildcardByte);
        }

        let first_byte = Simd::from_array([buffer[0]; BYTES]);

        #[cfg(feature = "second_byte")]
        let second_byte_offset = mask
            .iter()
            .skip(1)
            .position(|x| *x)
            .map(|x| x + 1)
            .unwrap_or(0);
        #[cfg(feature = "second_byte")]
        let second_byte = Simd::from_array([buffer[second_byte_offset]; BYTES]);

        Ok(Self {
            bytes: Simd::from_array(buffer),
            mask: Mask::from_array(mask),
>>>>>>> 9d93b429
            first_byte,
            #[cfg(feature = "second_byte")]
            second_byte,
            #[cfg(feature = "second_byte")]
            second_byte_offset,
            wildcard_prefix,
            length,
        })
    }
}

<<<<<<< HEAD
fn get_first_byte(
    bytes: &Simd<u8, BYTES>,
    mask: &Mask<i8, BYTES>,
    length: usize,
) -> Result<(usize, Simd<u8, 64>), ParsePatternError> {
    let wildcard_prefix = mask.first_set().unwrap_or(BYTES);
    if wildcard_prefix >= length {
        return Err(ParsePatternError::MissingNonWildcardByte);
    }
    let first_byte = Simd::splat(bytes[wildcard_prefix]);
    Ok((wildcard_prefix, first_byte))
}

struct Buffer {
    // 3 * BYTES = 1x for rest of the data, 1x to not overrun,
    // 1x for weird patterns with a lot of prefix wildcards
    inner: [u8; 3 * BYTES],
    in_use: bool,
}

impl Buffer {
    pub(crate) const fn new() -> Self {
        Self {
            in_use: false,
            inner: [0_u8; 3 * BYTES],
        }
    }

    pub(crate) fn copy_from(&mut self, data: &[u8]) {
        assert!(!self.in_use, "buffer reused");
        self.in_use = true;

        let (data_stub, _) = self.inner.split_at_mut(data.len());
        data_stub.copy_from_slice(data);
    }

    pub(crate) const fn in_use(&self) -> bool {
        self.in_use
    }
}

impl Deref for Buffer {
    type Target = [u8];

    fn deref(&self) -> &Self::Target {
        &self.inner
    }
}

=======
>>>>>>> 9d93b429
#[derive(Debug)]
#[non_exhaustive]
pub enum ParsePatternError {
    PatternTooLong,
    InvalidHexNumber(ParseIntError),
    MissingNonWildcardByte,
}

impl From<ParseIntError> for ParsePatternError {
    #[inline]
    fn from(value: ParseIntError) -> Self {
        Self::InvalidHexNumber(value)
    }
}<|MERGE_RESOLUTION|>--- conflicted
+++ resolved
@@ -1,6 +1,6 @@
 //! # Pattern matching library
 //! Allows you to search for a pattern within data via an iterator interface.
-//! This library uses the core::simd abstraction and does not allocate.
+//! This library uses the core::simd abstraction and is fully no_std compatible.
 //!
 //! ## Usage
 //! ```
@@ -16,519 +16,514 @@
 //!     // use _found
 //! }
 //! ```
+//!
+//! ## Limitations
+//! - The maximum amount of bytes supported inside a pattern are 64 bytes
+//! - Target alignment of the pattern to search for must be less or equal to 64
+//! - The pointer of data to search through must follow these invariants:
+//!   - `data.as_ptr() - 64 > `[`usize::MIN`]
+//!   - `data.as_ptr() + data.len() + 64 < `[`usize::MAX`]
+
+// todos
+// optimize pattern.len() <= alignment
+// assert away all safety sections
 
 #![feature(portable_simd)]
 #![no_std]
+// untested on big endian
+#![cfg(target_endian = "little")]
 
 use core::{
     cmp::min,
-    num::ParseIntError,
-<<<<<<< HEAD
-    ops::{BitAnd, Deref, Not},
-    simd::{cmp::SimdPartialEq, Mask, Simd},
-=======
-    ops::BitAnd as _,
-    simd::{cmp::SimdPartialEq as _, Mask, Simd},
->>>>>>> 9d93b429
-    str::FromStr,
+    iter::FusedIterator,
+    ops::{BitAnd, BitOr},
+    simd::{
+        cmp::{SimdPartialEq, SimdPartialOrd},
+        LaneCount, Simd, SupportedLaneCount,
+    },
 };
 
-/// Determines the LANES size. i.e.: register size;
+use crate::pattern::Pattern;
+
+pub mod pattern;
+mod utils;
+
+/// Determines the LANES size.
 /// Every block of data is processed in chunks of `BYTES` bytes.
+/// Rust will compile this to other targets without issue, but will use inner
+/// loops for that.
 pub const BYTES: usize = 64;
-
-enum ScannerState {
-    PreAlign(usize),
-    Simd(u64),
-    Tail,
-    End,
-}
-
-/// An iterator for searching a given pattern in data
+/// The type that holds a bit for each byte in [`BYTES`]
+pub type BytesMask = u64;
+
+/// An [`Iterator`] for searching a given [`Pattern`] in data
 #[must_use]
-pub struct Scanner<'pattern, 'data: 'cursor, 'cursor> {
-    pattern: &'pattern Pattern,
+pub struct Scanner<'pattern, 'data, const ALIGNMENT: usize>
+where
+    LaneCount<ALIGNMENT>: SupportedLaneCount,
+{
+    /// needle
+    pattern: &'pattern Pattern<ALIGNMENT>,
+    /// one bit for each byte in [`BYTES`]
+    /// little endian least significant bit corresponds to the first byte in the
+    /// current slice of data
+    candidates_mask: BytesMask,
+    /// pointer to first valid byte of data
     data: &'data [u8],
-    cursor: &'cursor [u8],
-    state: ScannerState,
-}
-
-impl<'pattern, 'data: 'cursor, 'cursor> Scanner<'pattern, 'data, 'cursor> {
-    /// Create an iterator, also see [`Pattern::matches`]
-    #[inline]
-    pub fn new(pattern: &'pattern Pattern, data: &'data [u8]) -> Scanner<'pattern, 'data, 'cursor> {
-        let align = data.as_ptr().align_offset(BYTES);
-        let align = min(align, BYTES); // by contract, align_offset may return usize::MAX
-        Scanner {
+    /// pointer to last valid byte of data
+    end: &'data u8,
+    /// iterator position
+    position: *const u8,
+    /// indicates that `self.position + BYTES > self.end`
+    exhausted: bool,
+}
+
+impl<'pattern, 'data, const ALIGNMENT: usize> Scanner<'pattern, 'data, ALIGNMENT>
+where
+    LaneCount<ALIGNMENT>: SupportedLaneCount,
+{
+    const _ALIGNED: bool = Self::validate_alignment();
+
+    const fn validate_alignment() -> bool {
+        if ALIGNMENT > BYTES {
+            panic!("Pattern ALIGNMENT must be less or equal to BYTES");
+        }
+        true
+    }
+
+    /// Creates an [`Iterator`], see also [`Pattern::matches`]
+    ///
+    /// # Panics
+    /// Panics when `data.len() > usize::MAX - BYTES`.
+    ///
+    /// In the real world, it's near impossible to create a buffer near the size
+    /// of [`usize::max`]. This reserved space is required to keep the hot loop
+    /// efficient while still providing a correct algorithm.
+    pub fn new(pattern: &'pattern Pattern<ALIGNMENT>, data: &'data [u8]) -> Self {
+        let _aligned = Self::_ALIGNED;
+        debug_assert!(data.len() <= usize::MAX - BYTES);
+        debug_assert!(!data.is_empty());
+        debug_assert!(((&data[data.len() - 1]) as *const u8 as usize) < usize::MAX - BYTES);
+
+        // data + align_offset required to align to BYTES
+        let align_offset = data
+            .as_ptr()
+            .align_offset(core::mem::align_of::<Simd<u8, BYTES>>());
+        let candidates_mask = Self::initial_candidates(pattern, data, align_offset);
+
+        // set position out of bounds.
+        // next() will use it as base for candidates offsets,
+        // then increment by BYTES to search for new candidates,
+        // increasing position to be in bounds again.
+        // exception: align_offset > data.len()
+        // this will be checked before searching for new candidates
+        // # Safety
+        // it is assumed that data.as_ptr() - BYTES doesn't underflow
+        let position = data
+            .as_ptr()
+            .wrapping_add(align_offset)
+            .wrapping_offset(-(BYTES as isize));
+
+        Self {
             pattern,
             data,
-            cursor: data,
-            state: if align != 0 {
-                ScannerState::PreAlign(align)
-            } else {
-                ScannerState::Simd(0)
-            },
-        }
-    }
-}
-
-/// Match `pattern` against the start of `data` (without SIMD)
-///
-/// Assumes that data.len() >= pattern.length
-#[inline(always)]
-#[allow(dead_code)]
-fn plain_match(pattern: &Pattern, data: &[u8]) -> bool {
-    // Triple-zip iterator over the pattern.length prefix pattern, mask and data
-    pattern.bytes.as_array()[..pattern.length]
-        .iter()
-        .zip(pattern.mask.to_array()[..pattern.length].iter())
-        .zip(data[..pattern.length].iter())
-        // If all pattern bytes are either masked or equal the data bytes, the pattern matches the data
-        .all(|((&pattern_byte, &mask_byte), &data_byte)| (!mask_byte) || pattern_byte == data_byte)
-}
-
-/// Match `pattern` against the start of `data` (using copying SIMD)
-///
-/// Assumes that data.len() >= pattern.length
-#[inline(always)]
-fn simd_slow_match(pattern: &Pattern, data: &[u8]) -> bool {
-    let part = min(BYTES, data.len());
-    let mut buf = Simd::default();
-    buf.as_mut_array()[..part].copy_from_slice(&data[..part]);
-    buf.simd_eq(pattern.bytes) & pattern.mask == pattern.mask
-}
-
-/// Find the offset of `cursor` into `data`.
-#[inline(always)]
-fn cursor_offset(cursor: &&[u8], data: &[u8]) -> usize {
-    // # Safety
-    // Assumes that `cursor` is derived from `data` as in `data[K..]`
-    (unsafe { cursor.as_ptr().offset_from(data.as_ptr()) } as usize)
-}
-
-/// Search for `pattern` in `data`, starting from `cursor` (without SIMD)
-///
-/// The `limit` parameter is an upper bound on the number of iterations
-/// i.e. how many bytes of `data` are searched *for the first byte* of `pattern`
-#[inline]
-#[allow(dead_code)]
-fn plain_search(
-    pattern: &Pattern,
-    data: &[u8],
-    cursor: &mut &[u8],
-    limit: &mut usize,
-) -> Option<usize> {
-    while *limit > 0 && cursor.len() >= pattern.length {
-        if cursor[0] == pattern.first_byte[0] {
-            #[cfg(feature = "second_byte")]
-            if cursor[pattern.second_byte_offset] != pattern.second_byte[0] {
-                continue;
+            end: &data[data.len() - 1],
+            position,
+            candidates_mask,
+            exhausted: false,
+        }
+    }
+
+    fn initial_candidates(
+        pattern: &Pattern<ALIGNMENT>,
+        data: &[u8],
+        align_offset: usize,
+    ) -> BytesMask {
+        // The general idea is to eliminate extra branches inside the hot loop.
+        // For that, the potentially unaligned start of the dataset needs to get
+        // prepared to behave exactly like the hot loop.
+        // This is done by setting the data pointer out of bounds and using a candidate
+        // mask that is shifted to have its end align with the start of the
+        // first BYTES aligned chunk.
+        //
+        // Consider these pointers:
+        // ----------------dddddddddddddbbbbbbbbbbbbbbbbbbbbbb
+        // ^               ^            ^-BYTES aligned data
+        // ^               ^-real start of data
+        // ^-aligned data sub BYTES
+        // ----------------dd???aaaaaaaabbbbbbbbbbbbbbbbbbbbbb
+        //                   ^  ^-wildcards at the start require offsetting, this could
+        //                   ^    reach into the aligned part of data
+        //                   ^-pattern alignment allows to throw away the unaligned
+        //                     start
+        // ----------------dd???|xxxxxxx|bbbbbbbbbbbbbbbbbbbbb
+        //                      ^-first candidates search in this area, bail if len <= 0
+        // ---------------------|x---x---------------|
+        //                       ^-reduce bitmask to pattern alignment
+        // ---------------------ddddddddd---------------------
+        // |-----------------------x---x|
+        //                             ^-shift to end
+
+        // data + data_align is the offset of the first possible valid candidate
+        // + the offset defined by the candidates pattern
+        let data_align = align_offset % ALIGNMENT;
+        let first_possible = data_align + pattern.first_byte_offset;
+        let max_offset = min(align_offset, data.len());
+        if first_possible >= max_offset {
+            return 0;
+        }
+
+        let haystack = Simd::<u8, BYTES>::load_or_default(&data[first_possible..max_offset]);
+
+        // compute the first candidates
+
+        let result = Self::build_candidates(&haystack, pattern);
+
+        // shift result to align to end of currently aligned (out of bounds starting)
+        // slice
+        result << (BYTES - align_offset + data_align)
+    }
+
+    fn end_candidates(&mut self) {
+        self.exhausted = true;
+
+        // # Safety
+        // self.position is initialized from self.data
+        let position = unsafe { self.position.offset_from(self.data.as_ptr()) } as usize;
+        let data = Simd::<u8, BYTES>::load_or_default(&self.data[position..]);
+
+        self.candidates_mask = Self::build_candidates(&data, self.pattern);
+    }
+}
+
+impl<'pattern, 'data, const ALIGNMENT: usize> Iterator for Scanner<'pattern, 'data, ALIGNMENT>
+where
+    LaneCount<ALIGNMENT>: SupportedLaneCount,
+{
+    type Item = usize;
+
+    fn next(&mut self) -> Option<Self::Item> {
+        // In case of removing this, make sure self.position is not unconditionally
+        // increased to prevent violating FusedIterator guarantees
+        if self.exhausted {
+            return self.consume_candidates::<true>();
+        }
+
+        loop {
+            if let Some(position) = self.consume_candidates::<false>() {
+                return Some(position);
             }
-            // subtract wraps if matched too early -- wildcard prefix is before the start
-            if let Some(index) = cursor_offset(cursor, data).checked_sub(pattern.wildcard_prefix) {
-                // non-SIMD pattern comparison
-                if plain_match(pattern, cursor) {
-                    *cursor = &cursor[1..];
-                    *limit -= 1;
-                    return Some(index);
-                }
-            };
-        }
-
-        *cursor = &cursor[1..];
-        *limit -= 1;
-    }
-
-    None
-}
-
-/// Search for `pattern` in `data`, starting from `cursor` (using copying SIMD)
-///
-/// The `limit` parameter is an upper bound on the number of iterations
-/// i.e. how many bytes of `data` are searched *for the first byte* of `pattern`
-#[inline]
-fn simd_slow_search(
-    pattern: &Pattern,
-    data: &[u8],
-    cursor: &mut &[u8],
-    limit: &mut usize,
-) -> Option<usize> {
-    while *limit > 0 && cursor.len() >= pattern.length {
-        let mut search: Simd<u8, BYTES> = Simd::default();
-        let part = min(cursor.len(), BYTES);
-        search.as_mut_array()[..part].copy_from_slice(&cursor[..part]);
-        // Look for the first non wildcard byte.
-        let mut candidate_mask = search.simd_eq(pattern.first_byte).to_bitmask();
-        while candidate_mask != 0 {
-            // Get the byte offset of the next candidate (relative to cursor position)
-            let offset = candidate_mask.trailing_zeros() as usize;
-
-            // If first byte of pattern is zero, we may match past the end
-            let lim = min(*limit, cursor.len());
-            if offset > lim {
-                *cursor = &cursor[lim..];
+
+            // candidates are 0, check next chunk
+            //
+            // # Safety
+            // It's near impossible to get close to address usize::max in the real
+            // world, allowing to assume that self.position doesn't overflow.
+            // This is checked using a debug_assert during init
+            let new_position = self.position.wrapping_add(BYTES);
+            // # Safety
+            // It is okay to unconditionally increase self.position because there is a short
+            // circuit at the start of this function. Removing that short circuit will
+            // violate FusedIterator guarantees
+            self.position = new_position;
+            // check if the next chunk is fully within bounds
+            if self.position.wrapping_add(BYTES) > self.end {
+                self.end_candidates();
+                return self.consume_candidates::<true>();
+            }
+
+            // # Safety
+            // self.position was initialized to be aligned to BYTES, is only ever
+            // increased in steps of BYTES, and self.position + BYTES is still within bounds
+            // of self.data
+            let chunk: &Simd<u8, BYTES> = unsafe { &*(self.position as *const _) };
+            self.candidates_mask = Self::build_candidates(chunk, self.pattern);
+        }
+    }
+}
+
+impl<'pattern, 'data, const ALIGNMENT: usize> FusedIterator for Scanner<'pattern, 'data, ALIGNMENT> where
+    LaneCount<ALIGNMENT>: SupportedLaneCount
+{
+}
+
+impl<'pattern, 'data, const ALIGNMENT: usize> Scanner<'pattern, 'data, ALIGNMENT>
+where
+    LaneCount<ALIGNMENT>: SupportedLaneCount,
+{
+    /// filters the bitmask to valid chunks, little endian least significant bit
+    /// remains set
+    ///
+    /// ```text
+    /// ALIGNMENT = 4
+    /// start:  1111 1110 1101 1111
+    /// result: 0001 0000 0000 0001
+    /// ```
+    #[inline]
+    const fn reduce_bitmask(mut bitmask: BytesMask) -> BytesMask {
+        let mut shift = 1;
+        while shift < ALIGNMENT {
+            bitmask &= bitmask >> shift;
+            shift <<= 1;
+        }
+
+        const fn mask<const ALIGNMENT: usize>() -> BytesMask {
+            let pattern = 1;
+            let mut mask = 0;
+            let mut i = 0;
+            while i < BYTES / ALIGNMENT {
+                mask |= pattern << (ALIGNMENT * i);
+                i += 1;
+            }
+            mask
+        }
+
+        bitmask & mask::<ALIGNMENT>()
+    }
+
+    #[inline]
+    #[must_use]
+    fn build_candidates(data: &Simd<u8, BYTES>, pattern: &Pattern<ALIGNMENT>) -> BytesMask {
+        let result = data.simd_eq(pattern.first_bytes);
+        let result = result.bitor(pattern.first_bytes_mask);
+        let result = result.to_bitmask();
+
+        Self::reduce_bitmask(result)
+    }
+
+    /// This function guarantees:
+    /// - only `self.candidates_mask` is modified
+    /// - if `SAFE_READ == true`, then all bytes read are `>=self.position` and
+    ///   `<=self.end`
+    ///
+    /// This function requires:
+    /// - `self.position` to be within bounds
+    // This function is part of the hot loop. There is probably
+    // a lot of potential for optimization still in here
+    #[inline]
+    fn consume_candidates<const SAFE_READ: bool>(&mut self) -> Option<usize> {
+        loop {
+            if self.candidates_mask == 0 {
                 return None;
             }
 
-            if cursor.len() - offset < pattern.length {
-                // Pattern is longer than remaining data
-                break;
+            let offset = self.candidates_mask.trailing_zeros() as usize;
+            self.candidates_mask ^= 1 << offset;
+
+            // # Safety
+            // self.position is initialized from self.data
+            // self.position is within bounds at this stage
+            let position = unsafe { self.position.offset_from(self.data.as_ptr()) };
+            let position = position as usize + offset;
+            // # Safety
+            // position + offset is within bounds of self.data
+            let offset_ptr = unsafe { self.position.add(offset) };
+
+            let result = if SAFE_READ {
+                let len = (self.data.len() - position).min(BYTES);
+
+                let mut index = [0u8; BYTES];
+                index
+                    .iter_mut()
+                    .enumerate()
+                    .for_each(|(index, entry)| *entry = index as u8);
+                let index = Simd::<u8, BYTES>::from_array(index);
+
+                let data_len_mask = index.simd_lt(Simd::<u8, BYTES>::splat(len as u8));
+                // # Safety
+                // data_len_mask ensures that only valid bytes are read
+                let data = unsafe {
+                    Simd::<u8, BYTES>::load_select_ptr(
+                        offset_ptr,
+                        data_len_mask,
+                        Default::default(),
+                    )
+                };
+                data.simd_eq(self.pattern.bytes)
+                    .bitand(self.pattern.mask)
+                    .bitand(data_len_mask)
+            } else {
+                let mut tmp = core::mem::MaybeUninit::<Simd<u8, BYTES>>::uninit();
+                // # Safety
+                // offset_ptr..(offset_ptr + BYTES) is within bounds of data
+                let data = unsafe {
+                    core::ptr::copy_nonoverlapping(offset_ptr, tmp.as_mut_ptr().cast(), 1);
+                    tmp.assume_init()
+                };
+
+                data.simd_eq(self.pattern.bytes).bitand(self.pattern.mask)
+            };
+
+            if result == self.pattern.mask {
+                return Some(position);
             }
-
-            // Remove the candidate from the mask
-            candidate_mask &= !(1 << offset);
-
-            // subtract wraps if matched too early -- wildcard prefix is before the start
-            if let Some(index) =
-                (cursor_offset(cursor, data) + offset).checked_sub(pattern.wildcard_prefix)
-            {
-                if simd_slow_match(pattern, &cursor[offset..]) {
-                    *cursor = &cursor[offset + 1..];
-                    *limit = limit.saturating_sub(offset + 1);
-                    return Some(index);
-                }
-            }
-        }
-        {
-            let skip = min(min(BYTES, *limit), cursor.len());
-            *cursor = &cursor[skip..];
-            *limit -= skip;
-        }
-    }
-    None
-}
-
-impl<'pattern, 'data: 'cursor, 'cursor> Iterator for Scanner<'pattern, 'data, 'cursor> {
-    type Item = usize;
-
-    #[inline]
-    fn next(&mut self) -> Option<Self::Item> {
-        loop {
-            match &mut self.state {
-                ScannerState::PreAlign(limit) => {
-                    if let Some(index) =
-                        simd_slow_search(self.pattern, self.data, &mut self.cursor, limit)
-                    {
-                        return Some(index);
-                    }
-
-                    if self.cursor.len() < self.pattern.length {
-                        self.state = ScannerState::End;
-                    } else {
-                        self.state = ScannerState::Simd(0);
-                    }
-                }
-                ScannerState::Simd(candidate_mask) => {
-                    if let Some(index) =
-                        simd_search(self.pattern, self.data, &mut self.cursor, candidate_mask)
-                    {
-                        return Some(index);
-                    }
-
-                    self.state = ScannerState::Tail;
-                }
-                ScannerState::Tail => {
-                    let mut limit: usize = usize::MAX;
-                    if let Some(index) =
-                        simd_slow_search(self.pattern, self.data, &mut self.cursor, &mut limit)
-                    {
-                        return Some(index);
-                    }
-
-                    self.state = ScannerState::End;
-                }
-                ScannerState::End => return None,
-            }
-        }
-    }
-}
-
-fn simd_search(
-    pattern: &Pattern,
-    data: &[u8],
-    cursor: &mut &[u8],
-    candidate_mask: &mut u64,
-) -> Option<usize> {
+        }
+    }
+}
+
+#[cfg(test)]
+mod tests {
+    use super::*;
+
+    const PATTERN: &str = "? ? ? 46 41 ? 54";
+
+    mod candidates {
+        use super::*;
+
+        const MASK: BytesMask =
+            0b1111_1110_1101_1011_0111_1100_1010_1001_0101_0011_0110_1000_0100_0010_0001_0000;
+
+        #[test]
+        fn reduce_align_1() {
+            let reduced = Scanner::<'_, '_, 1>::reduce_bitmask(MASK);
+            let control = MASK;
+
+            assert_eq!(reduced, control);
+        }
+
+        #[test]
+        fn reduce_align_2() {
+            let reduced = Scanner::<'_, '_, 2>::reduce_bitmask(MASK);
+            let control =
+                0b0101_0100_0100_0001_0001_0100_0000_0000_0000_0001_0000_0000_0000_0000_0000_0000;
+
+            assert_eq!(reduced, control);
+        }
+
+        #[test]
+        fn reduce_align_4() {
+            let reduced = Scanner::<'_, '_, 4>::reduce_bitmask(MASK);
+            let control = 1 << 60;
+
+            assert_eq!(reduced, control);
+        }
+
+        #[test]
+        fn reduce_align_8() {
+            let reduced = Scanner::<'_, '_, 8>::reduce_bitmask(MASK);
+            let control = 0;
+
+            assert_eq!(reduced, control);
+        }
+
+        static DATA: Simd<u8, BYTES> = Simd::from_array([
+            0, 0, 0, 0, 0, 0, 0, 0x46, 0x41, 0x53, 0x54, 0x46, 0x41, 0, 0, 0, 0, 0, 0x46, 0, 0, 0,
+            0, 0, 0x46, 0x41, 0x53, 0x54, 0x46, 0x41, 0, 0, 0, 0, 0, 0x46, 0, 0, 0, 0, 0, 0, 0x46,
+            0x41, 0x53, 0x54, 0x46, 0x41, 0, 0, 0, 0, 0, 0x46, 0, 0, 0, 0, 0, 0, 0, 0, 0, 0x46,
+        ]);
+
+        #[test]
+        fn initial_candidates_1() {
+            const ALIGNMENT: usize = 1;
+            let pattern = Pattern::<ALIGNMENT>::new(PATTERN);
+            let data = &DATA[3..];
+            let offset = data
+                .as_ptr()
+                .align_offset(core::mem::align_of::<Simd<u8, BYTES>>());
+            // DATA is BYTES aligned, which means that this value should never change
+            assert_eq!(offset, 61);
+            let result = Scanner::initial_candidates(&pattern, data, offset);
+
+            let control: BytesMask =
+                0b0001_0000_0000_0100_0000_1000_1000_0001_0000_0010_0010_0000_1000_0001_0001_0000;
+
+            assert_eq!(result, control);
+        }
+
+        #[test]
+        fn initial_candidates_2() {
+            const ALIGNMENT: usize = 2;
+            let pattern = Pattern::<ALIGNMENT>::new(PATTERN);
+            let data = &DATA[3..];
+            let offset = data
+                .as_ptr()
+                .align_offset(core::mem::align_of::<Simd<u8, BYTES>>());
+            // DATA is BYTES aligned, which means that this value should never change
+            assert_eq!(offset, 61);
+            let result = Scanner::initial_candidates(&pattern, data, offset);
+
+            let control: BytesMask =
+                0b0001_0000_0000_0100_0000_0000_0000_0001_0000_0000_0000_0000_0000_0001_0001_0000;
+
+            assert_eq!(result, control);
+        }
+
+        #[test]
+        fn initial_candidates_4() {
+            const ALIGNMENT: usize = 4;
+            let pattern = Pattern::<ALIGNMENT>::new(PATTERN);
+            let data = &DATA[3..];
+            let offset = data
+                .as_ptr()
+                .align_offset(core::mem::align_of::<Simd<u8, BYTES>>());
+            // DATA is BYTES aligned, which means that this value should never change
+            assert_eq!(offset, 61);
+            let result = Scanner::initial_candidates(&pattern, data, offset);
+
+            let control: BytesMask =
+                0b0000_0000_0000_0000_0000_0000_0000_0000_0000_0000_0000_0000_0000_0000_0001_0000;
+
+            assert_eq!(result, control);
+        }
+
+        #[test]
+        fn initial_candidates_8() {
+            const ALIGNMENT: usize = 8;
+            let pattern = Pattern::<ALIGNMENT>::new(PATTERN);
+            let data = &DATA[3..];
+            let offset = data
+                .as_ptr()
+                .align_offset(core::mem::align_of::<Simd<u8, BYTES>>());
+            // DATA is BYTES aligned, which means that this value should never change
+            assert_eq!(offset, 61);
+            let result = Scanner::initial_candidates(&pattern, data, offset);
+
+            let control: BytesMask = 0;
+
+            assert_eq!(result, control);
+        }
+    }
+}
+
+/*
+fn find_in_buffer(pattern: &Pattern, data: &[u8], cursor: &mut &[u8]) -> Option<usize> {
     loop {
-        // If multiple results were found in the same BYTES-size block,
-        // candidate_mask will be non-zero upon entry to this function
-        if *candidate_mask == 0 {
-            if cursor.len() < BYTES {
-                // Switch to non-SIMD mode for the remaining unaligned section of the data array
-                break None;
-            }
-
-            let search = Simd::from_slice(cursor);
-            // Look for the first non wildcard byte.
-            *candidate_mask = search.simd_eq(pattern.first_byte).to_bitmask();
-
-            #[cfg(feature = "second_byte")]
-            // If the pattern has a second non wildcard byte,
-            if pattern.second_byte_offset != 0
-                // data array length does not prevent the SIMD read,
-                && cursor.len() - pattern.second_byte_offset >= BYTES
-                // and the first non wildcard byte was seen at least once,
-                && *candidate_mask != 0
-            {
-                // search for instances of the second non wildcard byte, offset by the position
-                // of that byte in the pattern
-                let search2 = Simd::from_slice(&cursor[pattern.second_byte_offset..]);
-                let second_byte = search2.simd_eq(pattern.second_byte).to_bitmask();
-                // limit the candidates to those which also match the second byte
-                *candidate_mask &= second_byte;
-            }
-        }
-
-        while *candidate_mask != 0 {
-            // Get the byte offset of the next candidate (relative to cursor position)
-            let offset = candidate_mask.trailing_zeros() as usize;
-
-            // Remove the candidate from the mask
-            *candidate_mask &= !(1 << offset);
-
-            // If the data array is too short, switch to non-SIMD mode
-            if cursor.len() - offset < BYTES {
-                // Make sure we don't repeat values matched earlier in this SIMD slice
-                // i.e. during previous iterations of this while loop
-                *cursor = &cursor[offset..];
-                return None;
-            }
-
-            // Save the position within data, taking prefix wildcards into account
-            let Some(index) =
-                (cursor_offset(cursor, data) + offset).checked_sub(pattern.wildcard_prefix)
-            else {
-                // matched too early -- wildcard prefix is before the start
-                continue;
-            };
-
-            // Validate the candidate against the whole pattern.
-
-            let search = Simd::from_slice(&cursor[offset..]);
-            // Check `BYTES` amount of bytes at the same time.
-            let result = search.simd_eq(pattern.bytes);
-            // Filter out results we are not interested in.
-            let filtered_result = result.bitand(pattern.mask);
-
-            // Perform an equality check on all registers of the final result.
-            // Essentially this boils down to `result & mask == mask`
-            if filtered_result == pattern.mask {
-                // If this was the last candidate in the current block, move the cursor forward.
-                if *candidate_mask == 0 {
-                    *cursor = &cursor[BYTES..];
-                }
-
-                return Some(index);
-            }
-        }
-
-        // No candidates remain in the current block, move the cursor forward.
-        *cursor = &cursor[BYTES..];
-    }
-}
-
-/// A prepared pattern
-<<<<<<< HEAD
-#[must_use]
-=======
->>>>>>> 9d93b429
-#[derive(Clone, Debug)]
-pub struct Pattern {
-    pub(crate) bytes: Simd<u8, BYTES>,
-    pub(crate) mask: Mask<i8, BYTES>,
-    pub(crate) first_byte: Simd<u8, BYTES>,
-    #[cfg(feature = "second_byte")]
-    pub(crate) second_byte: Simd<u8, BYTES>,
-    #[cfg(feature = "second_byte")]
-    pub(crate) second_byte_offset: usize,
-    pub(crate) wildcard_prefix: usize,
-    pub(crate) length: usize,
-}
-
-impl Pattern {
-    /// Parse a pattern. Use the [`FromStr`] impl to return an error instead of
-    /// panicking.
-    /// # Panics
-    /// Panics if [`ParsePatternError`] is returned.
-    #[inline]
-    pub fn new(pattern: &str) -> Self {
-        pattern.parse().unwrap()
-    }
-
-    /// Create a pattern from a byte slice and a mask.
-    /// Byte slices longer than [`BYTES`] are cut short.
-    /// Mask expects a [`u64`] bitencoding. A 0 bit marks the byte as wildcard.
-    /// Mask is trimmed to `bytes.len()`.
-    /// # Panics
-    /// Panics when all bytes are masked as wildcards.
-    #[inline]
-    pub fn from_slice(bytes: &[u8], mask: u64) -> Self {
-        let mut input: [u8; BYTES] = [0; BYTES];
-        let len = bytes.len().min(BYTES);
-        input[..len].copy_from_slice(bytes);
-        let mask = u64::MAX.checked_shr(len as u32).unwrap_or(0).not() & mask;
-        let bytes = Simd::from_array(input);
-        let mask = Mask::from_bitmask(mask.reverse_bits());
-
-        let (wildcard_prefix, first_byte) = get_first_byte(&bytes, &mask, len).unwrap();
-
-        Self {
-            bytes,
-            mask,
-            wildcard_prefix,
-            first_byte,
-        }
-    }
-
-    /// Creates an iterator through data.
-    #[inline]
-    pub fn matches<'pattern, 'data: 'cursor, 'cursor>(
-        &'pattern self,
-        data: &'data [u8],
-    ) -> Scanner<'pattern, 'data, 'cursor> {
-        Scanner::new(self, data)
-    }
-}
-
-impl FromStr for Pattern {
-    type Err = ParsePatternError;
-
-    #[inline]
-    fn from_str(s: &str) -> Result<Self, Self::Err> {
-        /// allows . and ? as wildcard and only considers the first character
-        fn is_wildcard(byte: &str) -> bool {
-            const WILDCARD: u8 = b'.';
-            byte.as_bytes()[0] & WILDCARD == WILDCARD
-        }
-
-        let bytes = s.split_ascii_whitespace();
-
-        // count and skip over prefix wildcards
-        let wildcard_prefix = bytes.clone().take_while(|x| is_wildcard(x)).count();
-        let bytes = bytes.skip(wildcard_prefix);
-
-        let length = bytes.clone().count();
-        if length > BYTES {
-            return Err(ParsePatternError::PatternTooLong);
-        }
-
-        let mut buffer = [0_u8; BYTES];
-        let mut mask = [false; BYTES];
-
-        for (index, byte) in bytes.enumerate() {
-            if is_wildcard(byte) {
-                continue;
-            }
-            buffer[index] = u8::from_str_radix(byte, 16)?;
-            mask[index] = true;
-        }
-
-<<<<<<< HEAD
-        let bytes = Simd::from_array(buffer);
-        let mask = Mask::from_array(mask);
-
-        let (wildcard_prefix, first_byte) = get_first_byte(&bytes, &mask, length)?;
-
-        Ok(Self {
-            bytes,
-            mask,
-            wildcard_prefix,
-=======
-        // since prefix wildcards were skipped, the first byte must be non-wildcard
-        if !mask[0] {
-            return Err(ParsePatternError::MissingNonWildcardByte);
-        }
-
-        let first_byte = Simd::from_array([buffer[0]; BYTES]);
-
-        #[cfg(feature = "second_byte")]
-        let second_byte_offset = mask
-            .iter()
-            .skip(1)
-            .position(|x| *x)
-            .map(|x| x + 1)
-            .unwrap_or(0);
-        #[cfg(feature = "second_byte")]
-        let second_byte = Simd::from_array([buffer[second_byte_offset]; BYTES]);
-
-        Ok(Self {
-            bytes: Simd::from_array(buffer),
-            mask: Mask::from_array(mask),
->>>>>>> 9d93b429
-            first_byte,
-            #[cfg(feature = "second_byte")]
-            second_byte,
-            #[cfg(feature = "second_byte")]
-            second_byte_offset,
-            wildcard_prefix,
-            length,
-        })
-    }
-}
-
-<<<<<<< HEAD
-fn get_first_byte(
-    bytes: &Simd<u8, BYTES>,
-    mask: &Mask<i8, BYTES>,
-    length: usize,
-) -> Result<(usize, Simd<u8, 64>), ParsePatternError> {
-    let wildcard_prefix = mask.first_set().unwrap_or(BYTES);
-    if wildcard_prefix >= length {
-        return Err(ParsePatternError::MissingNonWildcardByte);
-    }
-    let first_byte = Simd::splat(bytes[wildcard_prefix]);
-    Ok((wildcard_prefix, first_byte))
-}
-
-struct Buffer {
-    // 3 * BYTES = 1x for rest of the data, 1x to not overrun,
-    // 1x for weird patterns with a lot of prefix wildcards
-    inner: [u8; 3 * BYTES],
-    in_use: bool,
-}
-
-impl Buffer {
-    pub(crate) const fn new() -> Self {
-        Self {
-            in_use: false,
-            inner: [0_u8; 3 * BYTES],
-        }
-    }
-
-    pub(crate) fn copy_from(&mut self, data: &[u8]) {
-        assert!(!self.in_use, "buffer reused");
-        self.in_use = true;
-
-        let (data_stub, _) = self.inner.split_at_mut(data.len());
-        data_stub.copy_from_slice(data);
-    }
-
-    pub(crate) const fn in_use(&self) -> bool {
-        self.in_use
-    }
-}
-
-impl Deref for Buffer {
-    type Target = [u8];
-
-    fn deref(&self) -> &Self::Target {
-        &self.inner
-    }
-}
-
-=======
->>>>>>> 9d93b429
-#[derive(Debug)]
-#[non_exhaustive]
-pub enum ParsePatternError {
-    PatternTooLong,
-    InvalidHexNumber(ParseIntError),
-    MissingNonWildcardByte,
-}
-
-impl From<ParseIntError> for ParsePatternError {
-    #[inline]
-    fn from(value: ParseIntError) -> Self {
-        Self::InvalidHexNumber(value)
-    }
-}+        if cursor.len() < BYTES + pattern.wildcard_prefix {
+            break None;
+        }
+
+        // We can skip bytes that are wildcards.
+        let search = Simd::from_slice(&cursor[pattern.wildcard_prefix..]);
+        // Look for the first non wildcard byte.
+        let first_byte = search.simd_eq(pattern.first_byte).to_bitmask();
+
+        // If no match was found, shift by the amount of bytes we check at once and
+        // start over.
+        if first_byte == 0 {
+            *cursor = &cursor[BYTES..];
+            continue;
+        }
+        // ... else shift the cursor to match the first match.
+        *cursor = &cursor[first_byte.trailing_zeros() as usize..];
+
+        if cursor.len() < BYTES {
+            break None;
+        }
+
+        let search = Simd::from_slice(cursor);
+        // Check `BYTES` amount of bytes at the same time.
+        let result = search.simd_eq(pattern.bytes);
+        // Filter out results we are not interested in.
+        let filtered_result = result.bitand(pattern.mask);
+        // Save the position within data.
+        // Safety: This is fine because we make sure that cursor always points to data
+        let index = unsafe { cursor.as_ptr().offset_from(data.as_ptr()) }; // Shift the cursor by one to not check the same data again.
+        *cursor = &cursor[1..];
+        // Perform an equality check on all registers of the final result.
+        // Essentially this boils down to `result & mask == mask`
+        if filtered_result == pattern.mask {
+            return Some(index as usize);
+        }
+    }
+}
+*/